from contextlib import asynccontextmanager
from fastapi import FastAPI
<<<<<<< HEAD
from fastapi.middleware.gzip import GZipMiddleware
from src.apis import apis
from src.prisma import prisma
=======
from fastapi.middleware.cors import CORSMiddleware
from src.apis import apis
from src.prisma import prisma
from settings import settings
>>>>>>> 78575d83

@asynccontextmanager
async def lifespan(app: FastAPI):
    await prisma.connect()
    yield
    await prisma.disconnect()

app = FastAPI(lifespan=lifespan)
<<<<<<< HEAD
app.add_middleware(GZipMiddleware, minimum_size=1000)
=======

app.add_middleware(
    CORSMiddleware,
    allow_origins=settings.CORS_ORIGINS,
    allow_credentials=True,
    allow_methods=["*"],
    allow_headers=["*"],
)

>>>>>>> 78575d83
app.include_router(apis, prefix="/apis")

@app.get("/")
def read_root():
    return {"version": "1.0.0"}<|MERGE_RESOLUTION|>--- conflicted
+++ resolved
@@ -1,15 +1,9 @@
 from contextlib import asynccontextmanager
 from fastapi import FastAPI
-<<<<<<< HEAD
-from fastapi.middleware.gzip import GZipMiddleware
-from src.apis import apis
-from src.prisma import prisma
-=======
 from fastapi.middleware.cors import CORSMiddleware
 from src.apis import apis
 from src.prisma import prisma
 from settings import settings
->>>>>>> 78575d83
 
 @asynccontextmanager
 async def lifespan(app: FastAPI):
@@ -18,9 +12,6 @@
     await prisma.disconnect()
 
 app = FastAPI(lifespan=lifespan)
-<<<<<<< HEAD
-app.add_middleware(GZipMiddleware, minimum_size=1000)
-=======
 
 app.add_middleware(
     CORSMiddleware,
@@ -30,7 +21,6 @@
     allow_headers=["*"],
 )
 
->>>>>>> 78575d83
 app.include_router(apis, prefix="/apis")
 
 @app.get("/")
