<<<<<<< HEAD
# games/bubble_pop.py

from typing import List, Dict, Any, Optional
from datetime import datetime
import uuid
import numpy as np
import cv2
import random
import base64
import math
import os

# Game constants
GAME_WIDTH = 800
GAME_HEIGHT = 600
BUBBLE_SIZE_MIN = 50
BUBBLE_SIZE_MAX = 120
GAME_DURATION = 60  # 60 seconds

# Path to balloon image
BALLOON_IMAGE_PATH = os.path.join("assets", "images", "balloon.png")

# Difficulty levels determine bubble lifetime and penalties
DIFFICULTY_LEVELS = {
    "EASY": {
        "bubble_lifetime": 8.0,  # seconds
        "score_penalty": 1,
        "spawn_rate": (2.0, 4.0)  # min and max time between spawns
    },
    "MEDIUM": {
        "bubble_lifetime": 5.0,
        "score_penalty": 2,
        "spawn_rate": (1.0, 3.0)
    },
    "HARD": {
        "bubble_lifetime": 3.0,
        "score_penalty": 3,
        "spawn_rate": (0.5, 2.0)
    }
}

class Bubble:
    def __init__(self, id, x, y, size, created_at, lifetime):
        self.id = id
        self.x = x
        self.y = y
        self.size = size
        self.popped = False
        self.popped_by_player = False  # Track if popped by player or timed out
        self.age = 0  # Track how long the bubble has existed visually for animation
        self.created_at = created_at  # When the bubble was created
        self.lifetime = lifetime  # How long the bubble lives before self-popping

class BubblePopGameState:
    def __init__(self, game_id, difficulty="MEDIUM", child_id=None):
        self.game_id = game_id
        self.difficulty = difficulty
        self.child_id = child_id  # Track which child is playing
        if difficulty not in DIFFICULTY_LEVELS:
            self.difficulty = "MEDIUM"  # Default to medium if invalid
        
        # Game state
        self.score = 0
        self.game_active = False
        self.game_over = False
        self.start_time = None
        self.last_update = None
        self.time_remaining = GAME_DURATION
        self.bubbles = []
        self.bubble_id_counter = 0
        self.last_bubble_spawn = datetime.now()
        self.penalties = 0  # Track total penalties
        
        # Pause tracking
        self.pause_start_time = None
        self.total_pause_time = 0
        
        # Hand tracking
        self.left_hand = None
        self.right_hand = None
        
        # Camera frame storage for AR overlay
        self.current_camera_frame = None
        
        # FPS control
        self.fps = 60
        self.frame_time = 1 / self.fps
        
        # Load balloon image
        self.balloon_image = None
        self.load_balloon_image()
    
    def load_balloon_image(self):
        """Load the balloon PNG image"""
        try:
            self.balloon_image = cv2.imread(BALLOON_IMAGE_PATH, cv2.IMREAD_UNCHANGED)
            if self.balloon_image is None:
                print(f"Warning: Could not load balloon image from {BALLOON_IMAGE_PATH}")
            else:
                print(f"Successfully loaded balloon image from {BALLOON_IMAGE_PATH}")
                
                # Check if image has alpha channel, if not add one
                if self.balloon_image.shape[2] == 3:
                    # Convert BGR to BGRA
                    alpha = np.ones((self.balloon_image.shape[0], self.balloon_image.shape[1]), dtype=self.balloon_image.dtype) * 255
                    self.balloon_image = cv2.merge((self.balloon_image, alpha))
        except Exception as e:
            print(f"Error loading balloon image: {e}")
            self.balloon_image = None

    def start_game(self):
        """Start or restart the game"""
        print(f"Starting Bubble Pop game id: {self.game_id} with difficulty: {self.difficulty}")
        self.game_active = True
        self.game_over = False
        self.start_time = datetime.now()
        self.last_update = datetime.now()
        self.last_bubble_spawn = datetime.now()
        self.score = 0
        self.penalties = 0
        self.time_remaining = GAME_DURATION
        self.bubbles = []
        self.bubble_id_counter = 0
        self.pause_start_time = None
        self.total_pause_time = 0
        
        # Make sure balloon image is loaded
        if self.balloon_image is None:
            self.load_balloon_image()
    
    def pause_game(self):
        """Pause the game"""
        print(f"Pausing Bubble Pop game id: {self.game_id}")
        if self.game_active and not self.game_over:
            self.game_active = False
            self.pause_start_time = datetime.now()
    
    def resume_game(self):
        """Resume the game"""
        print(f"Resuming Bubble Pop game id: {self.game_id}")
        if not self.game_active and not self.game_over and self.pause_start_time:
            self.game_active = True
            # Track total pause time
            pause_duration = (datetime.now() - self.pause_start_time).total_seconds()
            self.total_pause_time += pause_duration
            self.pause_start_time = None
            # Reset the last update time to prevent time jumps
            self.last_update = datetime.now()
            # Also reset bubble spawn time to prevent immediate spawning
            self.last_bubble_spawn = datetime.now()
    
    def update_hands(self, left_hand, right_hand):
        """Update hand positions based on hand tracking data"""
        self.left_hand = left_hand
        self.right_hand = right_hand
    
    def update_camera_frame(self, frame):
        """Store the current camera frame for AR overlay"""
        self.current_camera_frame = frame
    
    def spawn_bubble(self):
        """Spawn a new bubble at a random position"""
        lifetime = DIFFICULTY_LEVELS[self.difficulty]["bubble_lifetime"]
        new_bubble = Bubble(
            id=self.bubble_id_counter,
            x=random.uniform(0, GAME_WIDTH - BUBBLE_SIZE_MAX),
            y=random.uniform(0, GAME_HEIGHT - GAME_HEIGHT * 0.15 - BUBBLE_SIZE_MAX),  # Avoid HUD area at top
            size=random.uniform(BUBBLE_SIZE_MIN, BUBBLE_SIZE_MAX),
            created_at=datetime.now(),
            lifetime=lifetime
        )
        self.bubbles.append(new_bubble)
        self.bubble_id_counter += 1
        print(f"Spawned bubble {self.bubble_id_counter} with lifetime {lifetime}s, total bubbles: {len(self.bubbles)}")
    
    def check_bubble_collisions(self):
        """Check if any hands have collided with any bubbles"""
        if not self.left_hand and not self.right_hand:
            return
        
        popped_bubbles = []
        
        for bubble in self.bubbles:
            if bubble.popped:
                continue
            
            # Scale hand coordinates to game canvas dimensions
            scale_x = GAME_WIDTH / 640
            scale_y = GAME_HEIGHT / 480
            
            # Check collision with left hand using palm center
            if self.left_hand:
                # Use palm center if available, otherwise use position
                if "palm_center" in self.left_hand:
                    hand_x = self.left_hand["palm_center"]["x"] * scale_x
                    hand_y = self.left_hand["palm_center"]["y"] * scale_y
                else:
                    hand_x = self.left_hand["position"]["x"] * scale_x
                    hand_y = self.left_hand["position"]["y"] * scale_y
                
                # Check if palm is within bubble boundaries
                bubble_center_x = bubble.x + bubble.size / 2
                bubble_center_y = bubble.y + bubble.size / 2
                
                # Calculate distance from palm center to bubble center
                distance = math.sqrt((hand_x - bubble_center_x)**2 + (hand_y - bubble_center_y)**2)
                
                # Define palm collision radius (slightly larger than single point)
                palm_radius = 20  # Adjust this value to make palm collisions more forgiving
                
                # Check if palm is within bubble (including palm radius)
                if distance < (bubble.size / 2) + palm_radius:
                    bubble.popped = True
                    bubble.popped_by_player = True
                    popped_bubbles.append(bubble)
                    print(f"Popped bubble with left palm at ({hand_x}, {hand_y})")
            
            # Check collision with right hand using palm center
            if self.right_hand and not bubble.popped:
                # Use palm center if available, otherwise use position
                if "palm_center" in self.right_hand:
                    hand_x = self.right_hand["palm_center"]["x"] * scale_x
                    hand_y = self.right_hand["palm_center"]["y"] * scale_y
                else:
                    hand_x = self.right_hand["position"]["x"] * scale_x
                    hand_y = self.right_hand["position"]["y"] * scale_y
                
                # Check if palm is within bubble boundaries
                bubble_center_x = bubble.x + bubble.size / 2
                bubble_center_y = bubble.y + bubble.size / 2
                
                # Calculate distance from palm center to bubble center
                distance = math.sqrt((hand_x - bubble_center_x)**2 + (hand_y - bubble_center_y)**2)
                
                # Define palm collision radius (slightly larger than single point)
                palm_radius = 20  # Adjust this value to make palm collisions more forgiving
                
                # Check if palm is within bubble (including palm radius)
                if distance < (bubble.size / 2) + palm_radius:
                    bubble.popped = True
                    bubble.popped_by_player = True
                    popped_bubbles.append(bubble)
                    print(f"Popped bubble with right palm at ({hand_x}, {hand_y})")
        
        # Update score
        if popped_bubbles:
            points_earned = len(popped_bubbles)
            self.score += points_earned
            print(f"Score increased to {self.score}, popped {points_earned} bubbles")
        
    def check_bubble_lifetimes(self):
        """Check if any bubbles have exceeded their lifetime and should self-pop"""
        now = datetime.now()
        expired_bubbles = []
        
        for bubble in self.bubbles:
            if bubble.popped:
                continue
                
            # Check if bubble has exceeded its lifetime
            bubble_age = (now - bubble.created_at).total_seconds()
            if bubble_age >= bubble.lifetime:
                bubble.popped = True
                bubble.popped_by_player = False
                expired_bubbles.append(bubble)
        
        # Apply penalties for expired bubbles
        if expired_bubbles:
            penalty = len(expired_bubbles) * DIFFICULTY_LEVELS[self.difficulty]["score_penalty"]
            self.penalties += penalty
            self.score = max(0, self.score - penalty)
            print(f"{len(expired_bubbles)} bubbles expired! Penalty: -{penalty}, New score: {self.score}")
    
    def clean_bubbles(self):
        """Remove popped bubbles after a delay"""
        initial_count = len(self.bubbles)
        new_bubbles = []
        for bubble in self.bubbles:
            # For PNG balloons, we'll immediately remove popped bubbles
            # Only keep bubbles that haven't been popped
            if not bubble.popped:
                new_bubbles.append(bubble)
                bubble.age += 1
        
        self.bubbles = new_bubbles
        if initial_count != len(self.bubbles):
            print(f"Cleaned bubbles: {initial_count} -> {len(self.bubbles)}")
    
    def update_game_state(self):
        """Update the game state for one frame"""
        if not self.game_active or self.game_over:
            return
        
        # Calculate delta time
        now = datetime.now()
        dt = (now - self.last_update).total_seconds()
        self.last_update = now
        
        # Update game timer (excluding pause time)
        elapsed_seconds = (now - self.start_time).total_seconds() - self.total_pause_time
        self.time_remaining = max(0, GAME_DURATION - int(elapsed_seconds))
        
        # Check if game is over
        if self.time_remaining <= 0:
            print("Game over - time's up!")
            self.game_over = True
            self.game_active = False
            self.save_game_result()
            return
        
        # Spawn new bubbles at rate based on difficulty
        min_spawn_time, max_spawn_time = DIFFICULTY_LEVELS[self.difficulty]["spawn_rate"]
        bubble_spawn_time = (now - self.last_bubble_spawn).total_seconds()
        if bubble_spawn_time > random.uniform(min_spawn_time, max_spawn_time):
            self.spawn_bubble()
            self.last_bubble_spawn = now
        
        # Check for bubble collisions with hands
        self.check_bubble_collisions()
        
        # Check for expired bubbles
        self.check_bubble_lifetimes()
        
        # Clean up popped bubbles
        self.clean_bubbles()
    
    def save_game_result(self):
        """Save the game result for reporting"""
        if self.start_time:
            duration = (datetime.now() - self.start_time).total_seconds() - self.total_pause_time
            
            # Create game result object
            result = {
                "game_id": self.game_id,
                "game_name": "Balloon Pop",
                "difficulty": self.difficulty,
                "score": self.score,
                "duration_seconds": int(duration),
                "left_score": self.score,  # Use score as left_score for compatibility
                "right_score": self.penalties,  # Use penalties as right_score for reporting
                "timestamp": datetime.now().isoformat(),
                "child_id": self.child_id  # Include child_id in the result
            }
            
            # Add to global results list (from games.py)
            from .games import game_results
            game_results.append(result)
            print(f"Saved game result: difficulty={self.difficulty}, score={self.score}, penalties={self.penalties}, duration={duration}")
            
            # Keep only the last 100 results to avoid memory issues
            if len(game_results) > 100:
                game_results.pop(0)
    
    def overlay_balloon_image(self, img, bubble):
        """Overlay the balloon PNG image on the game frame"""
        if self.balloon_image is None:
            # Fallback to drawing a circle if image couldn't be loaded
            center = (int(bubble.x + bubble.size/2), int(bubble.y + bubble.size/2))
            radius = int(bubble.size/2)
            cv2.circle(img, center, radius, (50, 100, 255), -1)
            return
        
        # Calculate the size to display the balloon
        balloon_width = int(bubble.size)
        balloon_height = int(bubble.size * 1.2)  # Slightly taller than wide for balloon shape
        
        # Resize the balloon image
        resized_balloon = cv2.resize(self.balloon_image, (balloon_width, balloon_height))
        
        # Calculate position to place the balloon
        x_pos = int(bubble.x)
        y_pos = int(bubble.y)
        
        # Make sure we're within bounds
        if x_pos + balloon_width > img.shape[1] or y_pos + balloon_height > img.shape[0]:
            return
        
        # Check if resized balloon has an alpha channel
        if resized_balloon.shape[2] == 4:
            # Extract alpha channel
            alpha = resized_balloon[:, :, 3] / 255.0
            
            # Calculate remaining lifetime percentage
            bubble_age = (datetime.now() - bubble.created_at).total_seconds()
            remaining_pct = max(0, 1 - (bubble_age / bubble.lifetime))
            
            # Calculate region for overlay
            y1, y2 = y_pos, y_pos + balloon_height
            x1, x2 = x_pos, x_pos + balloon_width
            
            # Make sure region is within image boundaries
            if y1 >= 0 and y2 <= img.shape[0] and x1 >= 0 and x2 <= img.shape[1]:
                # Get the region of the background
                bg_region = img[y1:y2, x1:x2]
                
                # For each color channel
                for c in range(3):
                    # Overlay the balloon onto the image
                    img[y1:y2, x1:x2, c] = (1 - alpha) * bg_region[:, :, c] + alpha * resized_balloon[:, :, c]
                
                # Draw timer indicator (small line above the balloon)
                if remaining_pct < 1.0:
                    timer_y = y_pos - 5
                    timer_width = int(balloon_width * remaining_pct)
                    
                    # Color based on remaining time
                    if remaining_pct < 0.3:
                        color = (0, 0, 255)  # Red (about to pop)
                    elif remaining_pct < 0.6:
                        color = (0, 255, 255)  # Yellow (medium time)
                    else:
                        color = (255, 255, 255)  # White (plenty of time)
                    
                    cv2.line(img, (x_pos, timer_y), (x_pos + timer_width, timer_y), color, 3)
        else:
            # No alpha channel, simple overlay
            y1, y2 = y_pos, y_pos + balloon_height
            x1, x2 = x_pos, x_pos + balloon_width
            
            if y1 >= 0 and y2 <= img.shape[0] and x1 >= 0 and x2 <= img.shape[1]:
                img[y1:y2, x1:x2] = resized_balloon[:, :, :3]
    
    def render_frame(self):
        """Render the current game state to an image"""
        print(f"Rendering frame: active={self.game_active}, score={self.score}, bubbles={len(self.bubbles)}")
        
        # Start with camera frame as background if available
        if self.current_camera_frame is not None and len(self.current_camera_frame) > 0:
            try:
                # Decode and process camera frame
                if isinstance(self.current_camera_frame, str):
                    # If we received base64 string
                    image_data = base64.b64decode(self.current_camera_frame.split(',')[1] if ',' in self.current_camera_frame else self.current_camera_frame)
                    nparr = np.frombuffer(image_data, np.uint8)
                    img = cv2.imdecode(nparr, cv2.IMREAD_COLOR)
                else:
                    img = self.current_camera_frame
                
                # Resize to game dimensions
                if img is not None:
                    img = cv2.resize(img, (GAME_WIDTH, GAME_HEIGHT))
                else:
                    # Fallback to gradient background
                    img = self._create_gradient_background()
            except Exception as e:
                print(f"Error processing camera frame: {e}")
                img = self._create_gradient_background()
        else:
            # Fallback to gradient background
            img = self._create_gradient_background()
        
        # Apply slight overlay color for game atmosphere
        overlay = np.zeros((GAME_HEIGHT, GAME_WIDTH, 3), dtype=np.uint8)
        overlay.fill(50)  # Dark overlay
        cv2.addWeighted(overlay, 0.3, img, 0.7, 0, img)
        
        # Draw balloons using PNG image
        for bubble in self.bubbles:
            if not bubble.popped:
                # Only render bubbles that haven't been popped
                self.overlay_balloon_image(img, bubble)
        
        # Draw hand indicators if detected
        if self.left_hand or self.right_hand:
            scale_x = GAME_WIDTH / 640
            scale_y = GAME_HEIGHT / 480
            
            if self.left_hand:
                # Use palm center if available, otherwise use position
                if "palm_center" in self.left_hand:
                    hand_x = int(self.left_hand["palm_center"]["x"] * scale_x)
                    hand_y = int(self.left_hand["palm_center"]["y"] * scale_y)
                else:
                    hand_x = int(self.left_hand["position"]["x"] * scale_x)
                    hand_y = int(self.left_hand["position"]["y"] * scale_y)
                
                # Draw a glow effect around palm
                cv2.circle(img, (hand_x, hand_y), 25, (100, 200, 255), -1)
                cv2.circle(img, (hand_x, hand_y), 25, (255, 255, 255), 3)
                cv2.circle(img, (hand_x, hand_y), 15, (0, 150, 255), -1)
                
                # Optional: Draw actual palm landmarks for debugging
                if "landmarks" in self.left_hand:
                    # Draw landmarks 0, 5, 9, 13, 17 (wrist and finger bases)
                    key_landmarks = [0, 5, 9, 13, 17]
                    for idx in key_landmarks:
                        lm_x = int(self.left_hand["landmarks"][idx]["x"] * scale_x)
                        lm_y = int(self.left_hand["landmarks"][idx]["y"] * scale_y)
                        cv2.circle(img, (lm_x, lm_y), 3, (0, 255, 255), -1)
                    # Connect the landmarks to show palm outline
                    for i in range(len(key_landmarks)):
                        p1_idx = key_landmarks[i]
                        p2_idx = key_landmarks[(i+1) % len(key_landmarks)]
                        p1_x = int(self.left_hand["landmarks"][p1_idx]["x"] * scale_x)
                        p1_y = int(self.left_hand["landmarks"][p1_idx]["y"] * scale_y)
                        p2_x = int(self.left_hand["landmarks"][p2_idx]["x"] * scale_x)
                        p2_y = int(self.left_hand["landmarks"][p2_idx]["y"] * scale_y)
                        cv2.line(img, (p1_x, p1_y), (p2_x, p2_y), (0, 255, 255), 2)
            
            if self.right_hand:
                # Use palm center if available, otherwise use position
                if "palm_center" in self.right_hand:
                    hand_x = int(self.right_hand["palm_center"]["x"] * scale_x)
                    hand_y = int(self.right_hand["palm_center"]["y"] * scale_y)
                else:
                    hand_x = int(self.right_hand["position"]["x"] * scale_x)
                    hand_y = int(self.right_hand["position"]["y"] * scale_y)
                
                # Draw a glow effect around palm
                cv2.circle(img, (hand_x, hand_y), 25, (100, 255, 200), -1)
                cv2.circle(img, (hand_x, hand_y), 25, (255, 255, 255), 3)
                cv2.circle(img, (hand_x, hand_y), 15, (0, 255, 150), -1)
                
                # Optional: Draw actual palm landmarks for debugging
                if "landmarks" in self.right_hand:
                    # Draw landmarks 0, 5, 9, 13, 17 (wrist and finger bases)
                    key_landmarks = [0, 5, 9, 13, 17]
                    for idx in key_landmarks:
                        lm_x = int(self.right_hand["landmarks"][idx]["x"] * scale_x)
                        lm_y = int(self.right_hand["landmarks"][idx]["y"] * scale_y)
                        cv2.circle(img, (lm_x, lm_y), 3, (0, 255, 255), -1)
                    # Connect the landmarks to show palm outline
                    for i in range(len(key_landmarks)):
                        p1_idx = key_landmarks[i]
                        p2_idx = key_landmarks[(i+1) % len(key_landmarks)]
                        p1_x = int(self.right_hand["landmarks"][p1_idx]["x"] * scale_x)
                        p1_y = int(self.right_hand["landmarks"][p1_idx]["y"] * scale_y)
                        p2_x = int(self.right_hand["landmarks"][p2_idx]["x"] * scale_x)
                        p2_y = int(self.right_hand["landmarks"][p2_idx]["y"] * scale_y)
                        cv2.line(img, (p1_x, p1_y), (p2_x, p2_y), (0, 255, 255), 2)
        
        # Draw semi-transparent HUD overlay
        hud_overlay = np.zeros((100, GAME_WIDTH, 4), dtype=np.uint8)  # RGBA
        
        # Game timer
        timer_text = f"Time: {self.time_remaining}s"
        cv2.putText(hud_overlay, timer_text, (20, 40), cv2.FONT_HERSHEY_SIMPLEX, 1, (255, 255, 255, 255), 2)
        
        # Score
        score_text = f"Score: {self.score}"
        cv2.putText(hud_overlay, score_text, (GAME_WIDTH - 200, 40), cv2.FONT_HERSHEY_SIMPLEX, 1, (255, 255, 255, 255), 2)
        
        # Difficulty
        difficulty_text = f"Difficulty: {self.difficulty}"
        cv2.putText(hud_overlay, difficulty_text, (GAME_WIDTH // 2 - 80, 40), cv2.FONT_HERSHEY_SIMPLEX, 1, (255, 255, 255, 255), 2)
        
        # Draw HUD with transparency
        cv2.addWeighted(hud_overlay[:, :, :3], 0.7, img[:100, :], 0.3, 0, img[:100, :])
        
        # Penalties display
        if self.penalties > 0:
            penalties_text = f"Penalties: -{self.penalties}"
            cv2.putText(img, penalties_text, (20, GAME_HEIGHT - 20), 
                       cv2.FONT_HERSHEY_SIMPLEX, 0.8, (255, 100, 100), 2)
        
        # Game over screen
        if self.game_over:
            overlay = img.copy()
            cv2.rectangle(overlay, (0, 0), (GAME_WIDTH, GAME_HEIGHT), (0, 0, 0), -1)
            cv2.addWeighted(overlay, 0.7, img, 0.3, 0, img)
            
            cv2.putText(img, "GAME OVER", (GAME_WIDTH//2 - 150, GAME_HEIGHT//2 - 70), 
                        cv2.FONT_HERSHEY_SIMPLEX, 2, (255, 255, 255), 3)
            
            cv2.putText(img, f"Final Score: {self.score}", (GAME_WIDTH//2 - 120, GAME_HEIGHT//2), 
                        cv2.FONT_HERSHEY_SIMPLEX, 1, (255, 255, 255), 2)
                        
            cv2.putText(img, f"Difficulty: {self.difficulty}", (GAME_WIDTH//2 - 100, GAME_HEIGHT//2 + 50), 
                        cv2.FONT_HERSHEY_SIMPLEX, 1, (255, 255, 255), 2)
                        
            cv2.putText(img, f"Penalties: {self.penalties}", (GAME_WIDTH//2 - 80, GAME_HEIGHT//2 + 100), 
                        cv2.FONT_HERSHEY_SIMPLEX, 1, (255, 100, 100), 2)
        
        # Convert to base64 for sending over WebSocket
        success, buffer = cv2.imencode('.jpg', img, [cv2.IMWRITE_JPEG_QUALITY, 70])
        if success:
            image_base64 = base64.b64encode(buffer).decode('utf-8')
            return f"data:image/jpeg;base64,{image_base64}"
        
        return None
    
    def _create_gradient_background(self):
        """Create a gradient background as fallback"""
        img = np.zeros((GAME_HEIGHT, GAME_WIDTH, 3), dtype=np.uint8)
        
        # Create a gradient blue background
        for y in range(GAME_HEIGHT):
            blue_value = int(200 - (y / GAME_HEIGHT) * 100)
            cv2.line(img, (0, y), (GAME_WIDTH, y), (blue_value, 150, 255), 1)
        
=======
# games/bubble_pop.py

from typing import List, Dict, Any, Optional
from datetime import datetime
import uuid
import numpy as np
import cv2
import random
import base64
import math
import os

# Game constants
GAME_WIDTH = 800
GAME_HEIGHT = 600
BUBBLE_SIZE_MIN = 50
BUBBLE_SIZE_MAX = 120
GAME_DURATION = 60  # 60 seconds

# Paths to balloon images - you can add multiple balloon PNG files here
BALLOON_IMAGE_PATHS = [
    os.path.join("static", "images", "baloon-yellow.png"),
    os.path.join("static", "images", "baloon-red.png"),
    os.path.join("static", "images", "baloon-blue.png"),
    os.path.join("static", "images", "baloon-green.png"),
    os.path.join("static", "images", "baloon-purple.png"),
    os.path.join("static", "images", "baloon-pink.png"),
     os.path.join("static", "images", "baloon-orange.png"),
]

# Fallback balloon colors if PNG images aren't available
BALLOON_COLORS = [
    (255, 100, 100),  # Light Red
    (100, 255, 100),  # Light Green
    (100, 100, 255),  # Light Blue
    (255, 255, 100),  # Yellow
    (255, 100, 255),  # Magenta
    (100, 255, 255),  # Cyan
    (255, 150, 100),  # Orange
    (150, 100, 255),  # Purple
]

# Difficulty levels determine bubble lifetime and penalties
DIFFICULTY_LEVELS = {
    "EASY": {
        "bubble_lifetime": 8.0,  # seconds
        "score_penalty": 1,
        "spawn_rate": (2.0, 4.0)  # min and max time between spawns
    },
    "MEDIUM": {
        "bubble_lifetime": 5.0,
        "score_penalty": 2,
        "spawn_rate": (1.0, 3.0)
    },
    "HARD": {
        "bubble_lifetime": 3.0,
        "score_penalty": 3,
        "spawn_rate": (0.5, 2.0)
    }
}

class Bubble:
    def __init__(self, id, x, y, size, created_at, lifetime):
        self.id = id
        self.x = x
        self.y = y
        self.size = size
        self.popped = False
        self.popped_by_player = False  # Track if popped by player or timed out
        self.age = 0  # Track how long the bubble has existed visually for animation
        self.created_at = created_at  # When the bubble was created
        self.lifetime = lifetime  # How long the bubble lives before self-popping
        self.color = random.choice(BALLOON_COLORS)  # Fallback color if no PNG
        self.balloon_image_index = random.randint(0, max(0, len(BALLOON_IMAGE_PATHS) - 1))  # Random balloon image
        self.pop_animation_frame = 0  # For pop animation
        self.bob_offset = random.uniform(0, 2 * math.pi)  # For floating animation

class BubblePopGameState:
    def __init__(self, game_id, difficulty="MEDIUM", child_id=None):
        self.game_id = game_id
        self.difficulty = difficulty
        self.child_id = child_id  # Track which child is playing
        if difficulty not in DIFFICULTY_LEVELS:
            self.difficulty = "MEDIUM"  # Default to medium if invalid
        
        # Game state
        self.score = 0
        self.game_active = False
        self.game_over = False
        self.start_time = None
        self.last_update = None
        self.time_remaining = GAME_DURATION
        self.bubbles = []
        self.bubble_id_counter = 0
        self.last_bubble_spawn = datetime.now()
        self.penalties = 0  # Track total penalties
        
        # Hand tracking
        self.left_hand = None
        self.right_hand = None
        
        # Camera frame storage for AR overlay
        self.current_camera_frame = None
        
        # FPS control
        self.fps = 60
        self.frame_time = 1 / self.fps
        
        # Animation frame counter
        self.animation_frame = 0
        
        # Load balloon images
        self.balloon_images = []
        self.load_balloon_images()
    
    def load_balloon_images(self):
        """Load balloon PNG images"""
        print("Loading balloon images...")
        print(f"Looking for {len(BALLOON_IMAGE_PATHS)} balloon files:")
        
        for i, path in enumerate(BALLOON_IMAGE_PATHS):
            print(f"  {i+1}. {path}")
            try:
                balloon_img = cv2.imread(path, cv2.IMREAD_UNCHANGED)
                if balloon_img is not None:
                    print(f"    ✅ Successfully loaded! Shape: {balloon_img.shape}")
                    
                    # Check if image has alpha channel, if not add one
                    if len(balloon_img.shape) == 3 and balloon_img.shape[2] == 3:
                        # Convert BGR to BGRA
                        alpha = np.ones((balloon_img.shape[0], balloon_img.shape[1]), dtype=balloon_img.dtype) * 255
                        balloon_img = cv2.merge((balloon_img, alpha))
                        print(f"    Added alpha channel, new shape: {balloon_img.shape}")
                    
                    self.balloon_images.append(balloon_img)
                else:
                    print(f"    ❌ Could not load (file exists but cv2.imread failed)")
            except Exception as e:
                print(f"    ❌ Error loading: {e}")
        
        if not self.balloon_images:
            print("❌ No balloon PNG images loaded - will use programmatic balloon generation")
        else:
            print(f"✅ Successfully loaded {len(self.balloon_images)} balloon images")
        print("=" * 50)

    def start_game(self):
        """Start or restart the game"""
        print(f"Starting Balloon Pop game id: {self.game_id} with difficulty: {self.difficulty}")
        self.game_active = True
        self.game_over = False
        self.start_time = datetime.now()
        self.last_update = datetime.now()
        self.last_bubble_spawn = datetime.now()
        self.score = 0
        self.penalties = 0
        self.time_remaining = GAME_DURATION
        self.bubbles = []
        self.bubble_id_counter = 0
        self.animation_frame = 0
        
        # Ensure balloon images are loaded
        if not self.balloon_images:
            self.load_balloon_images()
    
    def update_hands(self, left_hand, right_hand):
        """Update hand positions based on hand tracking data"""
        self.left_hand = left_hand
        self.right_hand = right_hand
    
    def update_camera_frame(self, frame):
        """Store the current camera frame for AR overlay"""
        self.current_camera_frame = frame
    
    def spawn_bubble(self):
        """Spawn a new bubble at a random position"""
        lifetime = DIFFICULTY_LEVELS[self.difficulty]["bubble_lifetime"]
        new_bubble = Bubble(
            id=self.bubble_id_counter,
            x=random.uniform(0, GAME_WIDTH - BUBBLE_SIZE_MAX),
            y=random.uniform(0, GAME_HEIGHT - GAME_HEIGHT * 0.15 - BUBBLE_SIZE_MAX),  # Avoid HUD area at top
            size=random.uniform(BUBBLE_SIZE_MIN, BUBBLE_SIZE_MAX),
            created_at=datetime.now(),
            lifetime=lifetime
        )
        self.bubbles.append(new_bubble)
        self.bubble_id_counter += 1
        print(f"Spawned balloon {self.bubble_id_counter} with lifetime {lifetime}s, total balloons: {len(self.bubbles)}")
    
    def check_bubble_collisions(self):
        """Check if any hands have collided with any bubbles"""
        if not self.left_hand and not self.right_hand:
            return
        
        popped_bubbles = []
        
        for bubble in self.bubbles:
            if bubble.popped:
                continue
            
            # Scale hand coordinates to game canvas dimensions
            scale_x = GAME_WIDTH / 640
            scale_y = GAME_HEIGHT / 480
            
            # Check collision with left hand using palm center
            if self.left_hand:
                # Use palm center if available, otherwise use position
                if "palm_center" in self.left_hand:
                    hand_x = self.left_hand["palm_center"]["x"] * scale_x
                    hand_y = self.left_hand["palm_center"]["y"] * scale_y
                else:
                    hand_x = self.left_hand["position"]["x"] * scale_x
                    hand_y = self.left_hand["position"]["y"] * scale_y
                
                # Check if palm is within bubble boundaries
                bubble_center_x = bubble.x + bubble.size / 2
                bubble_center_y = bubble.y + bubble.size / 2
                
                # Calculate distance from palm center to bubble center
                distance = math.sqrt((hand_x - bubble_center_x)**2 + (hand_y - bubble_center_y)**2)
                
                # Define palm collision radius (slightly larger than single point)
                palm_radius = 20  # Adjust this value to make palm collisions more forgiving
                
                # Check if palm is within bubble (including palm radius)
                if distance < (bubble.size / 2) + palm_radius:
                    bubble.popped = True
                    bubble.popped_by_player = True
                    bubble.pop_animation_frame = 1
                    popped_bubbles.append(bubble)
                    print(f"Popped balloon with left palm at ({hand_x}, {hand_y})")
            
            # Check collision with right hand using palm center
            if self.right_hand and not bubble.popped:
                # Use palm center if available, otherwise use position
                if "palm_center" in self.right_hand:
                    hand_x = self.right_hand["palm_center"]["x"] * scale_x
                    hand_y = self.right_hand["palm_center"]["y"] * scale_y
                else:
                    hand_x = self.right_hand["position"]["x"] * scale_x
                    hand_y = self.right_hand["position"]["y"] * scale_y
                
                # Check if palm is within bubble boundaries
                bubble_center_x = bubble.x + bubble.size / 2
                bubble_center_y = bubble.y + bubble.size / 2
                
                # Calculate distance from palm center to bubble center
                distance = math.sqrt((hand_x - bubble_center_x)**2 + (hand_y - bubble_center_y)**2)
                
                # Define palm collision radius (slightly larger than single point)
                palm_radius = 20  # Adjust this value to make palm collisions more forgiving
                
                # Check if palm is within bubble (including palm radius)
                if distance < (bubble.size / 2) + palm_radius:
                    bubble.popped = True
                    bubble.popped_by_player = True
                    bubble.pop_animation_frame = 1
                    popped_bubbles.append(bubble)
                    print(f"Popped balloon with right palm at ({hand_x}, {hand_y})")
        
        # Update score
        if popped_bubbles:
            points_earned = len(popped_bubbles)
            self.score += points_earned
            print(f"Score increased to {self.score}, popped {points_earned} balloons")
        
    def check_bubble_lifetimes(self):
        """Check if any bubbles have exceeded their lifetime and should fade out"""
        now = datetime.now()
        expired_bubbles = []
        
        for bubble in self.bubbles:
            if bubble.popped:
                continue
                
            # Check if bubble has exceeded its lifetime significantly (fade out period)
            bubble_age = (now - bubble.created_at).total_seconds()
            if bubble_age >= bubble.lifetime + 2.0:  # Give 2 extra seconds for fade out
                bubble.popped = True
                bubble.popped_by_player = False
                bubble.pop_animation_frame = 1
                expired_bubbles.append(bubble)
        
        # Apply penalties for expired bubbles (when they fully disappear)
        if expired_bubbles:
            penalty = len(expired_bubbles) * DIFFICULTY_LEVELS[self.difficulty]["score_penalty"]
            self.penalties += penalty
            self.score = max(0, self.score - penalty)
            print(f"{len(expired_bubbles)} balloons faded away! Penalty: -{penalty}, New score: {self.score}")
    
    def clean_bubbles(self):
        """Remove popped bubbles after animation"""
        initial_count = len(self.bubbles)
        new_bubbles = []
        
        for bubble in self.bubbles:
            if bubble.popped:
                # Show pop animation for a few frames
                bubble.pop_animation_frame += 1
                if bubble.pop_animation_frame < 15:  # Show animation for 15 frames
                    new_bubbles.append(bubble)
                # Otherwise, remove the bubble (don't add to new_bubbles)
            else:
                new_bubbles.append(bubble)
                bubble.age += 1
        
        self.bubbles = new_bubbles
        if initial_count != len(self.bubbles):
            print(f"Cleaned balloons: {initial_count} -> {len(self.bubbles)}")
    
    def update_game_state(self):
        """Update the game state for one frame"""
        if not self.game_active or self.game_over:
            return
        
        # Calculate delta time
        now = datetime.now()
        dt = (now - self.last_update).total_seconds()
        self.last_update = now
        
        # Increment animation frame
        self.animation_frame += 1
        
        # Update game timer
        elapsed_seconds = (now - self.start_time).total_seconds()
        self.time_remaining = max(0, GAME_DURATION - int(elapsed_seconds))
        
        # Check if game is over
        if self.time_remaining <= 0:
            print("Game over - time's up!")
            self.game_over = True
            self.game_active = False
            self.save_game_result()
            return
        
        # Spawn new bubbles at rate based on difficulty
        min_spawn_time, max_spawn_time = DIFFICULTY_LEVELS[self.difficulty]["spawn_rate"]
        bubble_spawn_time = (now - self.last_bubble_spawn).total_seconds()
        if bubble_spawn_time > random.uniform(min_spawn_time, max_spawn_time):
            self.spawn_bubble()
            self.last_bubble_spawn = now
        
        # Check for bubble collisions with hands
        self.check_bubble_collisions()
        
        # Check for expired bubbles
        self.check_bubble_lifetimes()
        
        # Clean up popped bubbles
        self.clean_bubbles()
    
    def save_game_result(self):
        """Save the game result for reporting"""
        if self.start_time:
            duration = (datetime.now() - self.start_time).total_seconds()
            
            # Create game result object
            result = {
                "game_id": self.game_id,
                "game_name": "Balloon Pop",
                "difficulty": self.difficulty,
                "score": self.score,
                "duration_seconds": int(duration),
                "left_score": self.score,  # Use score as left_score for compatibility
                "right_score": self.penalties,  # Use penalties as right_score for reporting
                "timestamp": datetime.now().isoformat(),
                "child_id": self.child_id  # Include child_id in the result
            }
            
            # Add to global results list (from games.py)
            from .games import game_results
            game_results.append(result)
            print(f"Saved game result: difficulty={self.difficulty}, score={self.score}, penalties={self.penalties}, duration={duration}")
            
            # Keep only the last 100 results to avoid memory issues
            if len(game_results) > 100:
                game_results.pop(0)
    
    def create_balloon_shape(self, size, color):
        """Create a balloon shape programmatically as fallback"""
        balloon_img = np.zeros((int(size * 1.4), int(size), 4), dtype=np.uint8)
        
        # Main balloon body (oval)
        center_x, center_y = int(size / 2), int(size * 0.4)
        balloon_width, balloon_height = int(size * 0.8), int(size * 0.7)
        
        # Create balloon gradient
        for y in range(balloon_img.shape[0]):
            for x in range(balloon_img.shape[1]):
                # Check if point is inside oval
                dx = (x - center_x) / (balloon_width / 2)
                dy = (y - center_y) / (balloon_height / 2)
                
                if dx*dx + dy*dy <= 1:
                    # Create gradient effect
                    highlight_factor = max(0, 1 - (dx*dx + dy*dy))
                    
                    # Add highlight on the upper left
                    highlight_x = x - center_x + balloon_width * 0.2
                    highlight_y = y - center_y + balloon_height * 0.2
                    highlight_dist = (highlight_x*highlight_x + highlight_y*highlight_y) / (balloon_width * balloon_height * 0.1)
                    highlight = max(0, 1 - highlight_dist) * 0.5
                    
                    # Apply color with highlight
                    balloon_img[y, x, 0] = min(255, color[0] + highlight * 100)  # B
                    balloon_img[y, x, 1] = min(255, color[1] + highlight * 100)  # G
                    balloon_img[y, x, 2] = min(255, color[2] + highlight * 100)  # R
                    balloon_img[y, x, 3] = int(255 * highlight_factor)  # Alpha
        
        # Add balloon string
        string_start_y = int(size * 0.75)
        string_end_y = int(size * 1.2)
        string_x = center_x
        
        for y in range(string_start_y, min(string_end_y, balloon_img.shape[0])):
            # Slightly wavy string
            wave = int(2 * math.sin(y * 0.3))
            string_pos_x = string_x + wave
            if 0 <= string_pos_x < balloon_img.shape[1]:
                balloon_img[y, string_pos_x, :3] = [50, 50, 50]  # Dark gray string
                balloon_img[y, string_pos_x, 3] = 255
        
        return balloon_img
    
    def overlay_balloon_image(self, img, bubble):
        """Overlay the balloon PNG image or created balloon on the game frame"""
        # Calculate floating animation
        bob_amplitude = 3
        bob_y = bubble.y + bob_amplitude * math.sin((self.animation_frame * 0.1) + bubble.bob_offset)
        
        # Calculate the size to display the balloon
        balloon_width = int(bubble.size)
        balloon_height = int(bubble.size * 1.2)  # Slightly taller than wide for balloon shape
        
        # Calculate position to place the balloon
        x_pos = int(bubble.x)
        y_pos = int(bob_y)
        
        # Make sure we're within bounds
        if (x_pos + balloon_width > img.shape[1] or 
            y_pos + balloon_height > img.shape[0] or
            x_pos < 0 or y_pos < 0):
            return
        
        # Use PNG image if available, otherwise create programmatic balloon
        if self.balloon_images:
            # Select balloon image randomly from available ones
            balloon_image = self.balloon_images[bubble.balloon_image_index % len(self.balloon_images)]
            resized_balloon = cv2.resize(balloon_image, (balloon_width, balloon_height))
        else:
            # Create programmatic balloon
            resized_balloon = self.create_balloon_shape(bubble.size, bubble.color)
            resized_balloon = cv2.resize(resized_balloon, (balloon_width, balloon_height))
        
        # Check if resized balloon has an alpha channel
        if len(resized_balloon.shape) == 3 and resized_balloon.shape[2] == 4:
            # Extract alpha channel
            alpha = resized_balloon[:, :, 3] / 255.0
            
            # Calculate remaining lifetime percentage with fade-out period
            bubble_age = (datetime.now() - bubble.created_at).total_seconds()
            
            if bubble_age <= bubble.lifetime:
                # Normal lifetime - full to fade
                remaining_pct = max(0, 1 - (bubble_age / bubble.lifetime))
            else:
                # Extended fade-out period (2 seconds)
                fade_time = bubble_age - bubble.lifetime
                fade_duration = 2.0
                remaining_pct = max(0, 1 - (fade_time / fade_duration)) * 0.3  # Fade to 30% then to 0
            
            # Apply lifetime fading to alpha
            alpha = alpha * remaining_pct
            
            # Calculate region for overlay
            y1, y2 = y_pos, y_pos + balloon_height
            x1, x2 = x_pos, x_pos + balloon_width
            
            # Make sure region is within image boundaries
            if y1 >= 0 and y2 <= img.shape[0] and x1 >= 0 and x2 <= img.shape[1]:
                # Get the region of the background
                bg_region = img[y1:y2, x1:x2]
                
                # For each color channel
                for c in range(3):
                    # Overlay the balloon onto the image
                    img[y1:y2, x1:x2, c] = (1 - alpha) * bg_region[:, :, c] + alpha * resized_balloon[:, :, c]
                
                # Timer indicator removed - balloons will fade naturally
        else:
            # No alpha channel, simple overlay with lifetime fading
            bubble_age = (datetime.now() - bubble.created_at).total_seconds()
            
            if bubble_age <= bubble.lifetime:
                # Normal lifetime - full to fade
                remaining_pct = max(0, 1 - (bubble_age / bubble.lifetime))
            else:
                # Extended fade-out period (2 seconds)
                fade_time = bubble_age - bubble.lifetime
                fade_duration = 2.0
                remaining_pct = max(0, 1 - (fade_time / fade_duration)) * 0.3  # Fade to 30% then to 0
            
            y1, y2 = y_pos, y_pos + balloon_height
            x1, x2 = x_pos, x_pos + balloon_width
            
            if y1 >= 0 and y2 <= img.shape[0] and x1 >= 0 and x2 <= img.shape[1]:
                # Apply fading by blending with background
                bg_region = img[y1:y2, x1:x2]
                balloon_region = resized_balloon[:, :, :3] if resized_balloon.shape[2] > 3 else resized_balloon
                img[y1:y2, x1:x2] = (1 - remaining_pct) * bg_region + remaining_pct * balloon_region
    
    def draw_pop_animation(self, img, bubble):
        """Draw balloon popping animation"""
        center_x = int(bubble.x + bubble.size / 2)
        center_y = int(bubble.y + bubble.size / 2)
        
        # Create expanding circles for pop effect
        for i in range(3):
            radius = bubble.pop_animation_frame * (4 + i * 2)
            alpha = max(0, 1 - (bubble.pop_animation_frame / 15))
            
            # Draw expanding rings
            color_intensity = int(255 * alpha)
            if bubble.popped_by_player:
                color = (0, color_intensity, 0)  # Green for successful pop
            else:
                color = (0, 0, color_intensity)  # Red for timeout
            
            cv2.circle(img, (center_x, center_y), radius, color, 2)
        
        # Draw star burst lines
        if bubble.pop_animation_frame < 8:
            for angle in range(0, 360, 45):
                rad = math.radians(angle)
                line_length = bubble.pop_animation_frame * 6
                end_x = int(center_x + math.cos(rad) * line_length)
                end_y = int(center_y + math.sin(rad) * line_length)
                
                color = (255, 255, 255) if bubble.popped_by_player else (100, 100, 255)
                cv2.line(img, (center_x, center_y), (end_x, end_y), color, 2)
    
    def render_frame(self):
        """Render the current game state to an image"""
        print(f"Rendering frame: active={self.game_active}, score={self.score}, balloons={len(self.bubbles)}")
        
        # Start with camera frame as background if available
        if self.current_camera_frame is not None and len(self.current_camera_frame) > 0:
            try:
                # Decode and process camera frame
                if isinstance(self.current_camera_frame, str):
                    # If we received base64 string
                    image_data = base64.b64decode(self.current_camera_frame.split(',')[1] if ',' in self.current_camera_frame else self.current_camera_frame)
                    nparr = np.frombuffer(image_data, np.uint8)
                    img = cv2.imdecode(nparr, cv2.IMREAD_COLOR)
                else:
                    img = self.current_camera_frame
                
                # Resize to game dimensions
                if img is not None:
                    img = cv2.resize(img, (GAME_WIDTH, GAME_HEIGHT))
                else:
                    # Fallback to gradient background
                    img = self._create_gradient_background()
            except Exception as e:
                print(f"Error processing camera frame: {e}")
                img = self._create_gradient_background()
        else:
            # Fallback to gradient background
            img = self._create_gradient_background()
        
        # Apply slight overlay color for game atmosphere
        overlay = np.zeros((GAME_HEIGHT, GAME_WIDTH, 3), dtype=np.uint8)
        overlay[:, :] = (20, 30, 40)  # Slight blue tint
        cv2.addWeighted(overlay, 0.2, img, 0.8, 0, img)
        
        # Draw balloons using PNG images or programmatic shapes
        for bubble in self.bubbles:
            if bubble.popped and bubble.pop_animation_frame > 0:
                # Draw pop animation
                self.draw_pop_animation(img, bubble)
            elif not bubble.popped:
                # Only render bubbles that haven't been popped
                self.overlay_balloon_image(img, bubble)
        
        # Draw hand indicators if detected
        if self.left_hand or self.right_hand:
            scale_x = GAME_WIDTH / 640
            scale_y = GAME_HEIGHT / 480
            
            if self.left_hand:
                # Use palm center if available, otherwise use position
                if "palm_center" in self.left_hand:
                    hand_x = int(self.left_hand["palm_center"]["x"] * scale_x)
                    hand_y = int(self.left_hand["palm_center"]["y"] * scale_y)
                else:
                    hand_x = int(self.left_hand["position"]["x"] * scale_x)
                    hand_y = int(self.left_hand["position"]["y"] * scale_y)
                
                # Draw animated glow effect around palm
                glow_radius = 25 + int(5 * math.sin(self.animation_frame * 0.2))
                cv2.circle(img, (hand_x, hand_y), glow_radius, (100, 200, 255), -1)
                cv2.circle(img, (hand_x, hand_y), glow_radius, (255, 255, 255), 3)
                cv2.circle(img, (hand_x, hand_y), 15, (0, 150, 255), -1)
                
                # Hand landmarks removed for cleaner look
            
            if self.right_hand:
                # Use palm center if available, otherwise use position
                if "palm_center" in self.right_hand:
                    hand_x = int(self.right_hand["palm_center"]["x"] * scale_x)
                    hand_y = int(self.right_hand["palm_center"]["y"] * scale_y)
                else:
                    hand_x = int(self.right_hand["position"]["x"] * scale_x)
                    hand_y = int(self.right_hand["position"]["y"] * scale_y)
                
                # Draw animated glow effect around palm
                glow_radius = 25 + int(5 * math.sin(self.animation_frame * 0.2))
                cv2.circle(img, (hand_x, hand_y), glow_radius, (100, 255, 200), -1)
                cv2.circle(img, (hand_x, hand_y), glow_radius, (255, 255, 255), 3)
                cv2.circle(img, (hand_x, hand_y), 15, (0, 255, 150), -1)
                
                # Hand landmarks removed for cleaner look
        
        # Draw enhanced HUD overlay
        hud_height = 80
        hud_overlay = np.zeros((hud_height, GAME_WIDTH, 3), dtype=np.uint8)
        hud_overlay[:, :] = (0, 0, 0)  # Black background
        cv2.addWeighted(hud_overlay, 0.6, img[:hud_height, :], 0.4, 0, img[:hud_height, :])
        
        # Game timer with enhanced styling
        timer_text = f"Time: {self.time_remaining}s"
        cv2.putText(img, timer_text, (20, 35), cv2.FONT_HERSHEY_SIMPLEX, 1, (255, 255, 255), 3)
        cv2.putText(img, timer_text, (20, 35), cv2.FONT_HERSHEY_SIMPLEX, 1, (100, 255, 100), 2)
        
        # Score with enhanced styling
        score_text = f"Score: {self.score}"
        cv2.putText(img, score_text, (GAME_WIDTH - 180, 35), cv2.FONT_HERSHEY_SIMPLEX, 1, (255, 255, 255), 3)
        cv2.putText(img, score_text, (GAME_WIDTH - 180, 35), cv2.FONT_HERSHEY_SIMPLEX, 1, (100, 255, 255), 2)
        
        # Difficulty with enhanced styling
        difficulty_text = f"{self.difficulty}"
        cv2.putText(img, difficulty_text, (GAME_WIDTH // 2 - 40, 35), cv2.FONT_HERSHEY_SIMPLEX, 1, (255, 255, 255), 3)
        cv2.putText(img, difficulty_text, (GAME_WIDTH // 2 - 40, 35), cv2.FONT_HERSHEY_SIMPLEX, 1, (255, 255, 100), 2)
        
        # Penalties display
        if self.penalties > 0:
            penalties_text = f"Missed: {self.penalties}"
            cv2.putText(img, penalties_text, (20, GAME_HEIGHT - 20), 
                       cv2.FONT_HERSHEY_SIMPLEX, 0.8, (255, 255, 255), 2)
            cv2.putText(img, penalties_text, (20, GAME_HEIGHT - 20), 
                       cv2.FONT_HERSHEY_SIMPLEX, 0.8, (100, 100, 255), 1)
        
        # Game over screen
        if self.game_over:
            overlay = img.copy()
            cv2.rectangle(overlay, (0, 0), (GAME_WIDTH, GAME_HEIGHT), (0, 0, 0), -1)
            cv2.addWeighted(overlay, 0.8, img, 0.2, 0, img)
            
            # Game over text with glow effect
            cv2.putText(img, "GAME OVER", (GAME_WIDTH//2 - 150, GAME_HEIGHT//2 - 70), 
                        cv2.FONT_HERSHEY_SIMPLEX, 2, (255, 255, 255), 5)
            cv2.putText(img, "GAME OVER", (GAME_WIDTH//2 - 150, GAME_HEIGHT//2 - 70), 
                        cv2.FONT_HERSHEY_SIMPLEX, 2, (255, 100, 100), 3)
            
            cv2.putText(img, f"Final Score: {self.score}", (GAME_WIDTH//2 - 120, GAME_HEIGHT//2), 
                        cv2.FONT_HERSHEY_SIMPLEX, 1, (255, 255, 255), 2)
                        
            cv2.putText(img, f"Difficulty: {self.difficulty}", (GAME_WIDTH//2 - 100, GAME_HEIGHT//2 + 50), 
                        cv2.FONT_HERSHEY_SIMPLEX, 1, (255, 255, 255), 2)
                        
            cv2.putText(img, f"Balloons Missed: {self.penalties}", (GAME_WIDTH//2 - 120, GAME_HEIGHT//2 + 100), 
                        cv2.FONT_HERSHEY_SIMPLEX, 1, (255, 100, 100), 2)
        
        # Convert to base64 for sending over WebSocket
        success, buffer = cv2.imencode('.jpg', img, [cv2.IMWRITE_JPEG_QUALITY, 70])
        if success:
            image_base64 = base64.b64encode(buffer).decode('utf-8')
            return f"data:image/jpeg;base64,{image_base64}"
        
        return None
    
    def _create_gradient_background(self):
        """Create a gradient background as fallback"""
        img = np.zeros((GAME_HEIGHT, GAME_WIDTH, 3), dtype=np.uint8)
        
        # Create a sky-like gradient
        for y in range(GAME_HEIGHT):
            # Sky blue to lighter blue gradient
            blue_value = int(135 + (y / GAME_HEIGHT) * 120)
            green_value = int(206 + (y / GAME_HEIGHT) * 49)
            red_value = int(235 + (y / GAME_HEIGHT) * 20)
            
            cv2.line(img, (0, y), (GAME_WIDTH, y), (blue_value, green_value, red_value), 1)
        
>>>>>>> 8629eb80
        return img<|MERGE_RESOLUTION|>--- conflicted
+++ resolved
@@ -1,595 +1,3 @@
-<<<<<<< HEAD
-# games/bubble_pop.py
-
-from typing import List, Dict, Any, Optional
-from datetime import datetime
-import uuid
-import numpy as np
-import cv2
-import random
-import base64
-import math
-import os
-
-# Game constants
-GAME_WIDTH = 800
-GAME_HEIGHT = 600
-BUBBLE_SIZE_MIN = 50
-BUBBLE_SIZE_MAX = 120
-GAME_DURATION = 60  # 60 seconds
-
-# Path to balloon image
-BALLOON_IMAGE_PATH = os.path.join("assets", "images", "balloon.png")
-
-# Difficulty levels determine bubble lifetime and penalties
-DIFFICULTY_LEVELS = {
-    "EASY": {
-        "bubble_lifetime": 8.0,  # seconds
-        "score_penalty": 1,
-        "spawn_rate": (2.0, 4.0)  # min and max time between spawns
-    },
-    "MEDIUM": {
-        "bubble_lifetime": 5.0,
-        "score_penalty": 2,
-        "spawn_rate": (1.0, 3.0)
-    },
-    "HARD": {
-        "bubble_lifetime": 3.0,
-        "score_penalty": 3,
-        "spawn_rate": (0.5, 2.0)
-    }
-}
-
-class Bubble:
-    def __init__(self, id, x, y, size, created_at, lifetime):
-        self.id = id
-        self.x = x
-        self.y = y
-        self.size = size
-        self.popped = False
-        self.popped_by_player = False  # Track if popped by player or timed out
-        self.age = 0  # Track how long the bubble has existed visually for animation
-        self.created_at = created_at  # When the bubble was created
-        self.lifetime = lifetime  # How long the bubble lives before self-popping
-
-class BubblePopGameState:
-    def __init__(self, game_id, difficulty="MEDIUM", child_id=None):
-        self.game_id = game_id
-        self.difficulty = difficulty
-        self.child_id = child_id  # Track which child is playing
-        if difficulty not in DIFFICULTY_LEVELS:
-            self.difficulty = "MEDIUM"  # Default to medium if invalid
-        
-        # Game state
-        self.score = 0
-        self.game_active = False
-        self.game_over = False
-        self.start_time = None
-        self.last_update = None
-        self.time_remaining = GAME_DURATION
-        self.bubbles = []
-        self.bubble_id_counter = 0
-        self.last_bubble_spawn = datetime.now()
-        self.penalties = 0  # Track total penalties
-        
-        # Pause tracking
-        self.pause_start_time = None
-        self.total_pause_time = 0
-        
-        # Hand tracking
-        self.left_hand = None
-        self.right_hand = None
-        
-        # Camera frame storage for AR overlay
-        self.current_camera_frame = None
-        
-        # FPS control
-        self.fps = 60
-        self.frame_time = 1 / self.fps
-        
-        # Load balloon image
-        self.balloon_image = None
-        self.load_balloon_image()
-    
-    def load_balloon_image(self):
-        """Load the balloon PNG image"""
-        try:
-            self.balloon_image = cv2.imread(BALLOON_IMAGE_PATH, cv2.IMREAD_UNCHANGED)
-            if self.balloon_image is None:
-                print(f"Warning: Could not load balloon image from {BALLOON_IMAGE_PATH}")
-            else:
-                print(f"Successfully loaded balloon image from {BALLOON_IMAGE_PATH}")
-                
-                # Check if image has alpha channel, if not add one
-                if self.balloon_image.shape[2] == 3:
-                    # Convert BGR to BGRA
-                    alpha = np.ones((self.balloon_image.shape[0], self.balloon_image.shape[1]), dtype=self.balloon_image.dtype) * 255
-                    self.balloon_image = cv2.merge((self.balloon_image, alpha))
-        except Exception as e:
-            print(f"Error loading balloon image: {e}")
-            self.balloon_image = None
-
-    def start_game(self):
-        """Start or restart the game"""
-        print(f"Starting Bubble Pop game id: {self.game_id} with difficulty: {self.difficulty}")
-        self.game_active = True
-        self.game_over = False
-        self.start_time = datetime.now()
-        self.last_update = datetime.now()
-        self.last_bubble_spawn = datetime.now()
-        self.score = 0
-        self.penalties = 0
-        self.time_remaining = GAME_DURATION
-        self.bubbles = []
-        self.bubble_id_counter = 0
-        self.pause_start_time = None
-        self.total_pause_time = 0
-        
-        # Make sure balloon image is loaded
-        if self.balloon_image is None:
-            self.load_balloon_image()
-    
-    def pause_game(self):
-        """Pause the game"""
-        print(f"Pausing Bubble Pop game id: {self.game_id}")
-        if self.game_active and not self.game_over:
-            self.game_active = False
-            self.pause_start_time = datetime.now()
-    
-    def resume_game(self):
-        """Resume the game"""
-        print(f"Resuming Bubble Pop game id: {self.game_id}")
-        if not self.game_active and not self.game_over and self.pause_start_time:
-            self.game_active = True
-            # Track total pause time
-            pause_duration = (datetime.now() - self.pause_start_time).total_seconds()
-            self.total_pause_time += pause_duration
-            self.pause_start_time = None
-            # Reset the last update time to prevent time jumps
-            self.last_update = datetime.now()
-            # Also reset bubble spawn time to prevent immediate spawning
-            self.last_bubble_spawn = datetime.now()
-    
-    def update_hands(self, left_hand, right_hand):
-        """Update hand positions based on hand tracking data"""
-        self.left_hand = left_hand
-        self.right_hand = right_hand
-    
-    def update_camera_frame(self, frame):
-        """Store the current camera frame for AR overlay"""
-        self.current_camera_frame = frame
-    
-    def spawn_bubble(self):
-        """Spawn a new bubble at a random position"""
-        lifetime = DIFFICULTY_LEVELS[self.difficulty]["bubble_lifetime"]
-        new_bubble = Bubble(
-            id=self.bubble_id_counter,
-            x=random.uniform(0, GAME_WIDTH - BUBBLE_SIZE_MAX),
-            y=random.uniform(0, GAME_HEIGHT - GAME_HEIGHT * 0.15 - BUBBLE_SIZE_MAX),  # Avoid HUD area at top
-            size=random.uniform(BUBBLE_SIZE_MIN, BUBBLE_SIZE_MAX),
-            created_at=datetime.now(),
-            lifetime=lifetime
-        )
-        self.bubbles.append(new_bubble)
-        self.bubble_id_counter += 1
-        print(f"Spawned bubble {self.bubble_id_counter} with lifetime {lifetime}s, total bubbles: {len(self.bubbles)}")
-    
-    def check_bubble_collisions(self):
-        """Check if any hands have collided with any bubbles"""
-        if not self.left_hand and not self.right_hand:
-            return
-        
-        popped_bubbles = []
-        
-        for bubble in self.bubbles:
-            if bubble.popped:
-                continue
-            
-            # Scale hand coordinates to game canvas dimensions
-            scale_x = GAME_WIDTH / 640
-            scale_y = GAME_HEIGHT / 480
-            
-            # Check collision with left hand using palm center
-            if self.left_hand:
-                # Use palm center if available, otherwise use position
-                if "palm_center" in self.left_hand:
-                    hand_x = self.left_hand["palm_center"]["x"] * scale_x
-                    hand_y = self.left_hand["palm_center"]["y"] * scale_y
-                else:
-                    hand_x = self.left_hand["position"]["x"] * scale_x
-                    hand_y = self.left_hand["position"]["y"] * scale_y
-                
-                # Check if palm is within bubble boundaries
-                bubble_center_x = bubble.x + bubble.size / 2
-                bubble_center_y = bubble.y + bubble.size / 2
-                
-                # Calculate distance from palm center to bubble center
-                distance = math.sqrt((hand_x - bubble_center_x)**2 + (hand_y - bubble_center_y)**2)
-                
-                # Define palm collision radius (slightly larger than single point)
-                palm_radius = 20  # Adjust this value to make palm collisions more forgiving
-                
-                # Check if palm is within bubble (including palm radius)
-                if distance < (bubble.size / 2) + palm_radius:
-                    bubble.popped = True
-                    bubble.popped_by_player = True
-                    popped_bubbles.append(bubble)
-                    print(f"Popped bubble with left palm at ({hand_x}, {hand_y})")
-            
-            # Check collision with right hand using palm center
-            if self.right_hand and not bubble.popped:
-                # Use palm center if available, otherwise use position
-                if "palm_center" in self.right_hand:
-                    hand_x = self.right_hand["palm_center"]["x"] * scale_x
-                    hand_y = self.right_hand["palm_center"]["y"] * scale_y
-                else:
-                    hand_x = self.right_hand["position"]["x"] * scale_x
-                    hand_y = self.right_hand["position"]["y"] * scale_y
-                
-                # Check if palm is within bubble boundaries
-                bubble_center_x = bubble.x + bubble.size / 2
-                bubble_center_y = bubble.y + bubble.size / 2
-                
-                # Calculate distance from palm center to bubble center
-                distance = math.sqrt((hand_x - bubble_center_x)**2 + (hand_y - bubble_center_y)**2)
-                
-                # Define palm collision radius (slightly larger than single point)
-                palm_radius = 20  # Adjust this value to make palm collisions more forgiving
-                
-                # Check if palm is within bubble (including palm radius)
-                if distance < (bubble.size / 2) + palm_radius:
-                    bubble.popped = True
-                    bubble.popped_by_player = True
-                    popped_bubbles.append(bubble)
-                    print(f"Popped bubble with right palm at ({hand_x}, {hand_y})")
-        
-        # Update score
-        if popped_bubbles:
-            points_earned = len(popped_bubbles)
-            self.score += points_earned
-            print(f"Score increased to {self.score}, popped {points_earned} bubbles")
-        
-    def check_bubble_lifetimes(self):
-        """Check if any bubbles have exceeded their lifetime and should self-pop"""
-        now = datetime.now()
-        expired_bubbles = []
-        
-        for bubble in self.bubbles:
-            if bubble.popped:
-                continue
-                
-            # Check if bubble has exceeded its lifetime
-            bubble_age = (now - bubble.created_at).total_seconds()
-            if bubble_age >= bubble.lifetime:
-                bubble.popped = True
-                bubble.popped_by_player = False
-                expired_bubbles.append(bubble)
-        
-        # Apply penalties for expired bubbles
-        if expired_bubbles:
-            penalty = len(expired_bubbles) * DIFFICULTY_LEVELS[self.difficulty]["score_penalty"]
-            self.penalties += penalty
-            self.score = max(0, self.score - penalty)
-            print(f"{len(expired_bubbles)} bubbles expired! Penalty: -{penalty}, New score: {self.score}")
-    
-    def clean_bubbles(self):
-        """Remove popped bubbles after a delay"""
-        initial_count = len(self.bubbles)
-        new_bubbles = []
-        for bubble in self.bubbles:
-            # For PNG balloons, we'll immediately remove popped bubbles
-            # Only keep bubbles that haven't been popped
-            if not bubble.popped:
-                new_bubbles.append(bubble)
-                bubble.age += 1
-        
-        self.bubbles = new_bubbles
-        if initial_count != len(self.bubbles):
-            print(f"Cleaned bubbles: {initial_count} -> {len(self.bubbles)}")
-    
-    def update_game_state(self):
-        """Update the game state for one frame"""
-        if not self.game_active or self.game_over:
-            return
-        
-        # Calculate delta time
-        now = datetime.now()
-        dt = (now - self.last_update).total_seconds()
-        self.last_update = now
-        
-        # Update game timer (excluding pause time)
-        elapsed_seconds = (now - self.start_time).total_seconds() - self.total_pause_time
-        self.time_remaining = max(0, GAME_DURATION - int(elapsed_seconds))
-        
-        # Check if game is over
-        if self.time_remaining <= 0:
-            print("Game over - time's up!")
-            self.game_over = True
-            self.game_active = False
-            self.save_game_result()
-            return
-        
-        # Spawn new bubbles at rate based on difficulty
-        min_spawn_time, max_spawn_time = DIFFICULTY_LEVELS[self.difficulty]["spawn_rate"]
-        bubble_spawn_time = (now - self.last_bubble_spawn).total_seconds()
-        if bubble_spawn_time > random.uniform(min_spawn_time, max_spawn_time):
-            self.spawn_bubble()
-            self.last_bubble_spawn = now
-        
-        # Check for bubble collisions with hands
-        self.check_bubble_collisions()
-        
-        # Check for expired bubbles
-        self.check_bubble_lifetimes()
-        
-        # Clean up popped bubbles
-        self.clean_bubbles()
-    
-    def save_game_result(self):
-        """Save the game result for reporting"""
-        if self.start_time:
-            duration = (datetime.now() - self.start_time).total_seconds() - self.total_pause_time
-            
-            # Create game result object
-            result = {
-                "game_id": self.game_id,
-                "game_name": "Balloon Pop",
-                "difficulty": self.difficulty,
-                "score": self.score,
-                "duration_seconds": int(duration),
-                "left_score": self.score,  # Use score as left_score for compatibility
-                "right_score": self.penalties,  # Use penalties as right_score for reporting
-                "timestamp": datetime.now().isoformat(),
-                "child_id": self.child_id  # Include child_id in the result
-            }
-            
-            # Add to global results list (from games.py)
-            from .games import game_results
-            game_results.append(result)
-            print(f"Saved game result: difficulty={self.difficulty}, score={self.score}, penalties={self.penalties}, duration={duration}")
-            
-            # Keep only the last 100 results to avoid memory issues
-            if len(game_results) > 100:
-                game_results.pop(0)
-    
-    def overlay_balloon_image(self, img, bubble):
-        """Overlay the balloon PNG image on the game frame"""
-        if self.balloon_image is None:
-            # Fallback to drawing a circle if image couldn't be loaded
-            center = (int(bubble.x + bubble.size/2), int(bubble.y + bubble.size/2))
-            radius = int(bubble.size/2)
-            cv2.circle(img, center, radius, (50, 100, 255), -1)
-            return
-        
-        # Calculate the size to display the balloon
-        balloon_width = int(bubble.size)
-        balloon_height = int(bubble.size * 1.2)  # Slightly taller than wide for balloon shape
-        
-        # Resize the balloon image
-        resized_balloon = cv2.resize(self.balloon_image, (balloon_width, balloon_height))
-        
-        # Calculate position to place the balloon
-        x_pos = int(bubble.x)
-        y_pos = int(bubble.y)
-        
-        # Make sure we're within bounds
-        if x_pos + balloon_width > img.shape[1] or y_pos + balloon_height > img.shape[0]:
-            return
-        
-        # Check if resized balloon has an alpha channel
-        if resized_balloon.shape[2] == 4:
-            # Extract alpha channel
-            alpha = resized_balloon[:, :, 3] / 255.0
-            
-            # Calculate remaining lifetime percentage
-            bubble_age = (datetime.now() - bubble.created_at).total_seconds()
-            remaining_pct = max(0, 1 - (bubble_age / bubble.lifetime))
-            
-            # Calculate region for overlay
-            y1, y2 = y_pos, y_pos + balloon_height
-            x1, x2 = x_pos, x_pos + balloon_width
-            
-            # Make sure region is within image boundaries
-            if y1 >= 0 and y2 <= img.shape[0] and x1 >= 0 and x2 <= img.shape[1]:
-                # Get the region of the background
-                bg_region = img[y1:y2, x1:x2]
-                
-                # For each color channel
-                for c in range(3):
-                    # Overlay the balloon onto the image
-                    img[y1:y2, x1:x2, c] = (1 - alpha) * bg_region[:, :, c] + alpha * resized_balloon[:, :, c]
-                
-                # Draw timer indicator (small line above the balloon)
-                if remaining_pct < 1.0:
-                    timer_y = y_pos - 5
-                    timer_width = int(balloon_width * remaining_pct)
-                    
-                    # Color based on remaining time
-                    if remaining_pct < 0.3:
-                        color = (0, 0, 255)  # Red (about to pop)
-                    elif remaining_pct < 0.6:
-                        color = (0, 255, 255)  # Yellow (medium time)
-                    else:
-                        color = (255, 255, 255)  # White (plenty of time)
-                    
-                    cv2.line(img, (x_pos, timer_y), (x_pos + timer_width, timer_y), color, 3)
-        else:
-            # No alpha channel, simple overlay
-            y1, y2 = y_pos, y_pos + balloon_height
-            x1, x2 = x_pos, x_pos + balloon_width
-            
-            if y1 >= 0 and y2 <= img.shape[0] and x1 >= 0 and x2 <= img.shape[1]:
-                img[y1:y2, x1:x2] = resized_balloon[:, :, :3]
-    
-    def render_frame(self):
-        """Render the current game state to an image"""
-        print(f"Rendering frame: active={self.game_active}, score={self.score}, bubbles={len(self.bubbles)}")
-        
-        # Start with camera frame as background if available
-        if self.current_camera_frame is not None and len(self.current_camera_frame) > 0:
-            try:
-                # Decode and process camera frame
-                if isinstance(self.current_camera_frame, str):
-                    # If we received base64 string
-                    image_data = base64.b64decode(self.current_camera_frame.split(',')[1] if ',' in self.current_camera_frame else self.current_camera_frame)
-                    nparr = np.frombuffer(image_data, np.uint8)
-                    img = cv2.imdecode(nparr, cv2.IMREAD_COLOR)
-                else:
-                    img = self.current_camera_frame
-                
-                # Resize to game dimensions
-                if img is not None:
-                    img = cv2.resize(img, (GAME_WIDTH, GAME_HEIGHT))
-                else:
-                    # Fallback to gradient background
-                    img = self._create_gradient_background()
-            except Exception as e:
-                print(f"Error processing camera frame: {e}")
-                img = self._create_gradient_background()
-        else:
-            # Fallback to gradient background
-            img = self._create_gradient_background()
-        
-        # Apply slight overlay color for game atmosphere
-        overlay = np.zeros((GAME_HEIGHT, GAME_WIDTH, 3), dtype=np.uint8)
-        overlay.fill(50)  # Dark overlay
-        cv2.addWeighted(overlay, 0.3, img, 0.7, 0, img)
-        
-        # Draw balloons using PNG image
-        for bubble in self.bubbles:
-            if not bubble.popped:
-                # Only render bubbles that haven't been popped
-                self.overlay_balloon_image(img, bubble)
-        
-        # Draw hand indicators if detected
-        if self.left_hand or self.right_hand:
-            scale_x = GAME_WIDTH / 640
-            scale_y = GAME_HEIGHT / 480
-            
-            if self.left_hand:
-                # Use palm center if available, otherwise use position
-                if "palm_center" in self.left_hand:
-                    hand_x = int(self.left_hand["palm_center"]["x"] * scale_x)
-                    hand_y = int(self.left_hand["palm_center"]["y"] * scale_y)
-                else:
-                    hand_x = int(self.left_hand["position"]["x"] * scale_x)
-                    hand_y = int(self.left_hand["position"]["y"] * scale_y)
-                
-                # Draw a glow effect around palm
-                cv2.circle(img, (hand_x, hand_y), 25, (100, 200, 255), -1)
-                cv2.circle(img, (hand_x, hand_y), 25, (255, 255, 255), 3)
-                cv2.circle(img, (hand_x, hand_y), 15, (0, 150, 255), -1)
-                
-                # Optional: Draw actual palm landmarks for debugging
-                if "landmarks" in self.left_hand:
-                    # Draw landmarks 0, 5, 9, 13, 17 (wrist and finger bases)
-                    key_landmarks = [0, 5, 9, 13, 17]
-                    for idx in key_landmarks:
-                        lm_x = int(self.left_hand["landmarks"][idx]["x"] * scale_x)
-                        lm_y = int(self.left_hand["landmarks"][idx]["y"] * scale_y)
-                        cv2.circle(img, (lm_x, lm_y), 3, (0, 255, 255), -1)
-                    # Connect the landmarks to show palm outline
-                    for i in range(len(key_landmarks)):
-                        p1_idx = key_landmarks[i]
-                        p2_idx = key_landmarks[(i+1) % len(key_landmarks)]
-                        p1_x = int(self.left_hand["landmarks"][p1_idx]["x"] * scale_x)
-                        p1_y = int(self.left_hand["landmarks"][p1_idx]["y"] * scale_y)
-                        p2_x = int(self.left_hand["landmarks"][p2_idx]["x"] * scale_x)
-                        p2_y = int(self.left_hand["landmarks"][p2_idx]["y"] * scale_y)
-                        cv2.line(img, (p1_x, p1_y), (p2_x, p2_y), (0, 255, 255), 2)
-            
-            if self.right_hand:
-                # Use palm center if available, otherwise use position
-                if "palm_center" in self.right_hand:
-                    hand_x = int(self.right_hand["palm_center"]["x"] * scale_x)
-                    hand_y = int(self.right_hand["palm_center"]["y"] * scale_y)
-                else:
-                    hand_x = int(self.right_hand["position"]["x"] * scale_x)
-                    hand_y = int(self.right_hand["position"]["y"] * scale_y)
-                
-                # Draw a glow effect around palm
-                cv2.circle(img, (hand_x, hand_y), 25, (100, 255, 200), -1)
-                cv2.circle(img, (hand_x, hand_y), 25, (255, 255, 255), 3)
-                cv2.circle(img, (hand_x, hand_y), 15, (0, 255, 150), -1)
-                
-                # Optional: Draw actual palm landmarks for debugging
-                if "landmarks" in self.right_hand:
-                    # Draw landmarks 0, 5, 9, 13, 17 (wrist and finger bases)
-                    key_landmarks = [0, 5, 9, 13, 17]
-                    for idx in key_landmarks:
-                        lm_x = int(self.right_hand["landmarks"][idx]["x"] * scale_x)
-                        lm_y = int(self.right_hand["landmarks"][idx]["y"] * scale_y)
-                        cv2.circle(img, (lm_x, lm_y), 3, (0, 255, 255), -1)
-                    # Connect the landmarks to show palm outline
-                    for i in range(len(key_landmarks)):
-                        p1_idx = key_landmarks[i]
-                        p2_idx = key_landmarks[(i+1) % len(key_landmarks)]
-                        p1_x = int(self.right_hand["landmarks"][p1_idx]["x"] * scale_x)
-                        p1_y = int(self.right_hand["landmarks"][p1_idx]["y"] * scale_y)
-                        p2_x = int(self.right_hand["landmarks"][p2_idx]["x"] * scale_x)
-                        p2_y = int(self.right_hand["landmarks"][p2_idx]["y"] * scale_y)
-                        cv2.line(img, (p1_x, p1_y), (p2_x, p2_y), (0, 255, 255), 2)
-        
-        # Draw semi-transparent HUD overlay
-        hud_overlay = np.zeros((100, GAME_WIDTH, 4), dtype=np.uint8)  # RGBA
-        
-        # Game timer
-        timer_text = f"Time: {self.time_remaining}s"
-        cv2.putText(hud_overlay, timer_text, (20, 40), cv2.FONT_HERSHEY_SIMPLEX, 1, (255, 255, 255, 255), 2)
-        
-        # Score
-        score_text = f"Score: {self.score}"
-        cv2.putText(hud_overlay, score_text, (GAME_WIDTH - 200, 40), cv2.FONT_HERSHEY_SIMPLEX, 1, (255, 255, 255, 255), 2)
-        
-        # Difficulty
-        difficulty_text = f"Difficulty: {self.difficulty}"
-        cv2.putText(hud_overlay, difficulty_text, (GAME_WIDTH // 2 - 80, 40), cv2.FONT_HERSHEY_SIMPLEX, 1, (255, 255, 255, 255), 2)
-        
-        # Draw HUD with transparency
-        cv2.addWeighted(hud_overlay[:, :, :3], 0.7, img[:100, :], 0.3, 0, img[:100, :])
-        
-        # Penalties display
-        if self.penalties > 0:
-            penalties_text = f"Penalties: -{self.penalties}"
-            cv2.putText(img, penalties_text, (20, GAME_HEIGHT - 20), 
-                       cv2.FONT_HERSHEY_SIMPLEX, 0.8, (255, 100, 100), 2)
-        
-        # Game over screen
-        if self.game_over:
-            overlay = img.copy()
-            cv2.rectangle(overlay, (0, 0), (GAME_WIDTH, GAME_HEIGHT), (0, 0, 0), -1)
-            cv2.addWeighted(overlay, 0.7, img, 0.3, 0, img)
-            
-            cv2.putText(img, "GAME OVER", (GAME_WIDTH//2 - 150, GAME_HEIGHT//2 - 70), 
-                        cv2.FONT_HERSHEY_SIMPLEX, 2, (255, 255, 255), 3)
-            
-            cv2.putText(img, f"Final Score: {self.score}", (GAME_WIDTH//2 - 120, GAME_HEIGHT//2), 
-                        cv2.FONT_HERSHEY_SIMPLEX, 1, (255, 255, 255), 2)
-                        
-            cv2.putText(img, f"Difficulty: {self.difficulty}", (GAME_WIDTH//2 - 100, GAME_HEIGHT//2 + 50), 
-                        cv2.FONT_HERSHEY_SIMPLEX, 1, (255, 255, 255), 2)
-                        
-            cv2.putText(img, f"Penalties: {self.penalties}", (GAME_WIDTH//2 - 80, GAME_HEIGHT//2 + 100), 
-                        cv2.FONT_HERSHEY_SIMPLEX, 1, (255, 100, 100), 2)
-        
-        # Convert to base64 for sending over WebSocket
-        success, buffer = cv2.imencode('.jpg', img, [cv2.IMWRITE_JPEG_QUALITY, 70])
-        if success:
-            image_base64 = base64.b64encode(buffer).decode('utf-8')
-            return f"data:image/jpeg;base64,{image_base64}"
-        
-        return None
-    
-    def _create_gradient_background(self):
-        """Create a gradient background as fallback"""
-        img = np.zeros((GAME_HEIGHT, GAME_WIDTH, 3), dtype=np.uint8)
-        
-        # Create a gradient blue background
-        for y in range(GAME_HEIGHT):
-            blue_value = int(200 - (y / GAME_HEIGHT) * 100)
-            cv2.line(img, (0, y), (GAME_WIDTH, y), (blue_value, 150, 255), 1)
-        
-=======
 # games/bubble_pop.py
 
 from typing import List, Dict, Any, Optional
@@ -687,6 +95,10 @@
         self.last_bubble_spawn = datetime.now()
         self.penalties = 0  # Track total penalties
         
+        # Pause tracking
+        self.pause_start_time = None
+        self.total_pause_time = 0
+        
         # Hand tracking
         self.left_hand = None
         self.right_hand = None
@@ -749,11 +161,33 @@
         self.time_remaining = GAME_DURATION
         self.bubbles = []
         self.bubble_id_counter = 0
-        self.animation_frame = 0
+        self.pause_start_time = None
+        self.total_pause_time = 0
         
         # Ensure balloon images are loaded
         if not self.balloon_images:
             self.load_balloon_images()
+    
+    def pause_game(self):
+        """Pause the game"""
+        print(f"Pausing Bubble Pop game id: {self.game_id}")
+        if self.game_active and not self.game_over:
+            self.game_active = False
+            self.pause_start_time = datetime.now()
+    
+    def resume_game(self):
+        """Resume the game"""
+        print(f"Resuming Bubble Pop game id: {self.game_id}")
+        if not self.game_active and not self.game_over and self.pause_start_time:
+            self.game_active = True
+            # Track total pause time
+            pause_duration = (datetime.now() - self.pause_start_time).total_seconds()
+            self.total_pause_time += pause_duration
+            self.pause_start_time = None
+            # Reset the last update time to prevent time jumps
+            self.last_update = datetime.now()
+            # Also reset bubble spawn time to prevent immediate spawning
+            self.last_bubble_spawn = datetime.now()
     
     def update_hands(self, left_hand, right_hand):
         """Update hand positions based on hand tracking data"""
@@ -910,11 +344,8 @@
         dt = (now - self.last_update).total_seconds()
         self.last_update = now
         
-        # Increment animation frame
-        self.animation_frame += 1
-        
-        # Update game timer
-        elapsed_seconds = (now - self.start_time).total_seconds()
+        # Update game timer (excluding pause time)
+        elapsed_seconds = (now - self.start_time).total_seconds() - self.total_pause_time
         self.time_remaining = max(0, GAME_DURATION - int(elapsed_seconds))
         
         # Check if game is over
@@ -944,7 +375,7 @@
     def save_game_result(self):
         """Save the game result for reporting"""
         if self.start_time:
-            duration = (datetime.now() - self.start_time).total_seconds()
+            duration = (datetime.now() - self.start_time).total_seconds() - self.total_pause_time
             
             # Create game result object
             result = {
@@ -1284,5 +715,4 @@
             
             cv2.line(img, (0, y), (GAME_WIDTH, y), (blue_value, green_value, red_value), 1)
         
->>>>>>> 8629eb80
         return img