from fastapi import APIRouter

from src.apis.auth import router as authRouter
<<<<<<< HEAD
from src.apis.users import router as usersRouter

apis = APIRouter()
apis.include_router(authRouter)
apis.include_router(usersRouter)
=======
from src.apis.game import router as gameRouter

apis = APIRouter()
apis.include_router(authRouter)
apis.include_router(gameRouter)
>>>>>>> 01db1579

__all__ = ["apis"]<|MERGE_RESOLUTION|>--- conflicted
+++ resolved
@@ -1,18 +1,11 @@
 from fastapi import APIRouter
 
 from src.apis.auth import router as authRouter
-<<<<<<< HEAD
+from src.apis.game import router as gameRouter
 from src.apis.users import router as usersRouter
-
-apis = APIRouter()
-apis.include_router(authRouter)
-apis.include_router(usersRouter)
-=======
-from src.apis.game import router as gameRouter
-
 apis = APIRouter()
 apis.include_router(authRouter)
 apis.include_router(gameRouter)
->>>>>>> 01db1579
+apis.include_router(usersRouter)
 
 __all__ = ["apis"]